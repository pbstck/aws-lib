--- conflicted
+++ resolved
@@ -15,17 +15,14 @@
 aws-config = { version =  "0.13.0", default-features = false, features = [ "native-tls" ] }
 aws-types = { version =  "0.13.0" }
 aws-sdk-dynamodb = { version = "0.13.0", default-features = false, features = [ "native-tls" ] }
-<<<<<<< HEAD
+aws-sdk-lambda = { version = "0.13.0", default-features = false, features = ["native-tls"]}
+aws-smithy-types = "0.43.0"
 
 # Log
 tracing-subscriber = { version = "0.3.9", features = ["json", "env-filter"]}
 tracing = { version = "0.1.31" }
 
-=======
-aws-sdk-lambda = { version = "0.13.0", default-features = false, features = ["native-tls"]}
-aws-smithy-types = "0.43.0"
 bytes = "1.1.0"
->>>>>>> f75e687d
 
 [features]
 all = [ "dynamodb", "lambda" ]
